--- conflicted
+++ resolved
@@ -20,13 +20,6 @@
         tree in JSON structure
         list of strains
     """
-<<<<<<< HEAD
-    node_struct = {
-        'attr': {"div": div},
-        'strain': node.name,
-        'clade': node.clade
-    }
-=======
     if nextflu_schema:
         node_struct = {
             'attr': {"div": div},
@@ -43,7 +36,6 @@
             'strain': node.name,
             'div': div
         }
->>>>>>> ef17aa76
 
     if strains is None:
         strains = [node_struct["strain"]]
@@ -374,33 +366,6 @@
 def run(args):
     T = Phylo.read(args.tree, 'newick')
     node_data = read_node_data(args.node_data) # args.node_data is an array of multiple files (or a single file)
-<<<<<<< HEAD
-    meta_json = read_config(args.auspice_config)
-    nodes = node_data["nodes"] # this is the per-node metadata produced by various augur modules
-
-    # export the tree JSON first
-    add_tsv_metadata_to_nodes(nodes, meta_tsv, meta_json)
-    tree_layout(T) # TODO: deprecated. Should remove.
-    tree_json = convert_tree_to_json_structure(T.root, nodes)
-
-    # now the messy bit about what decorations (e.g. "country", "aa_muts") do we want to add to the tree?
-    # see recursively_decorate_tree_json to understand the tree_decorations structure
-    tree_decorations = [
-        {"key": "num_date", "lookup_key": "numdate", "is_attr": True},
-        {"key": "muts", "is_attr": False},
-        {"key": "aa_muts", "is_attr": False}
-    ]
-    traits_via_node_metadata = {k for node in nodes.values() for k in node.keys()}
-    traits_via_node_metadata -= {'sequence', 'mutation_length', 'branch_length', 'numdate', 'mutations', 'muts', 'aa_muts', 'clock_length'}
-    for trait in traits_via_node_metadata:
-        tree_decorations.append({"key": trait, "is_attr": True})
-
-    recursively_decorate_tree_json(tree_json, nodes, decorations=tree_decorations)
-    write_json(tree_json, args.output_tree, indent=2)
-
-    # Export the metadata JSON
-    lat_long_mapping = read_lat_longs(args.lat_longs)
-=======
 
     if not args.new_schema:
         # This schema is deprecated. It remains because:
@@ -470,7 +435,6 @@
     #Is this ok if there's no author data? (I imagine not)
     unified['filters'] = traits + ['authors']
 
->>>>>>> ef17aa76
     color_mapping = read_colors(args.colors)
     unified["colorings"] = process_colorings(traits, color_mapping, node_metadata=node_metadata)
 
